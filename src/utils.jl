#=
#  Authors:   Jan Lukas Bosse
#  Copyright: 2022 Phasecraft Ltd.
#  
#  Licensed under the Apache License, Version 2.0 (the "License");
#  you may not use this file except in compliance with the License.
#  You may obtain a copy of the License at
#  
#      http://www.apache.org/licenses/LICENSE-2.0
#  
#  Unless required by applicable law or agreed to in writing, software
#  distributed under the License is distributed on an "AS IS" BASIS,
#  WITHOUT WARRANTIES OR CONDITIONS OF ANY KIND, either express or implied.
#  See the License for the specific language governing permissions and
#  limitations under the License.
=#

# -----------------
# General utilities
# -----------------
const σs = [[1 0; 0 1], [0 1; 1 0], [0 -1im; 1im 0], [1 0; 0 -1]]
⊗ = kron

"""Tests if all entries in `locs` are consecutive"""
areconsecutive(locs) = all(locs[i+1] == locs[i]+1 || locs[i+1] == locs[i]-1 for i in 1:length(locs)-1)

struct NonFLOException <: Exception
    msg::String
end

Base.showerror(io::IO, exc::NonFLOException) = print(io, "NonFLOException: ", exc.msg)

"Majorana operator in a system with `n` on site Majorana site `i`"
function majoranaop(n, i::Integer)
    if i % 2 == 1 # so this one is of the first type (also: fuck 1-based indexing)
        return (-1)^((i-1)÷2) * kron(n, (j => Z for j in 1:(i-1)÷2)..., ((i+1)÷2 => X))
    else
        return -(-1)^((i-1)÷2) * kron(n, (j => Z for j in 1:(i-1)÷2)..., ((i+1)÷2 => Y))
    end
end

"Majorana op on `n` Majorana sites for orbital `ψ`"
function majoranaop(n, ψ::AbstractVector)
    return sum([ψ[i] * majoranaop(n, i) for i in eachindex(ψ)])
end

# -------------------------------------------------------------------
# Utilities to change between different bases for hermitian operators
# -------------------------------------------------------------------
@doc raw"""
    qubit2paulibasis(A::AbstractMatrix)

Converts a ``2^n×2^n`` matrix `A` in the standard qubit basis into a 
``4^n`` vector representing the same operator in the Pauli basis.

The ordering is as follows: Let ``σ^0 = I, σ^1 = X, σ^2 = Y`` and ``σ^3 = Z``. 

# Todo
Creating the dense pauli tensor product via `kron` and inner product via `dot`
is much slower than neccessary, since the pauli tensor product matrix is 
very sparse. Much faster would be to compute the inner product directly.
"""
function qubit2paulibasis(A::AbstractMatrix{T}) where {T}
    n = Int(log2(size(A, 1)))
    out = Vector{complex(T)}(undef, 4^n)
    for i in 0x0:UInt32(4^n - 1)
        # creating the tensor product of pauli matrices associated to i
        σ = mapreduce(k -> σs[((i >> 2k) % 4) + 1], kron, 0x0:UInt8(n-1), init=[one(T)])
        out[i+1] = σ ⋅ A / 2^n
    end
    return out
end

"""
    paulibasis2qubitop(P::AbstractVector)

Converts an operator to in the pauli basis to a matrix in
the computational basis. Inverse to `qubit2paulibasis`.
"""
function paulibasis2qubitop(P::AbstractVector{T}) where {T}
    n = Int(log(4, length(P)))
    out = zeros(complex(T), 2^n, 2^n)
    for i in 0x0:UInt32(4^n-1)
        σ = mapreduce(k -> σs[((i >> 2k) % 4) + 1], kron, 0x0:UInt8(n-1), init=[one(T)])
        out .+= P[i+1] .* σ
    end
    return out
end

"""
    paulibasis2majoranasquares(P::AbstractVector, locs=1:log4(length(P)))

Convert an operator written in the Pauli basis as a ``4^n``-element vector
to the corresponding ``2n×2n`` matrix of coefficients of products of two
Majorana operators.

Throws a `NonFLOException` if `P` contains terms that are not corresponding to 
the product of two Majorana operators.
"""
function paulibasis2majoranasquares(P::AbstractVector, locs=1:Int(log(4, length(P))))
    n = Int(log(4, length(P)))
    abs(P[1]) >= √(eps(abs(P[1]))) && @debug "Ignoring parts of the Hamiltonian that are proportional to the identity"
    
    areconsecutive(locs) || throw(NonFLOException("P contains terms that are not the product of two Majoranas"))
    

    threshold = √eps(real(eltype(P)))
    nonzero_indices = filter(0x1:UInt32(4^n-1)) do i
        abs(P[i+1]) >= threshold
    end

    out = zeros(real(eltype(P)), 2n, 2n)
    for i in nonzero_indices
        coeff = P[i+1]
        firstmajorana = -1 # these will index into the 2n×2n matrix holding the majorana coeffs
        secondmajorana = -1
        for k in n-1:-1:0 
            opi = i % 4 # i gets shifted 2 bits to the right in every iteration 
            if secondmajorana == -1
                if opi == 1 # so we got an X operator
                    secondmajorana = 2k # so the 2nd majorana op is of the 1st type
                    @debug "second operator is γ1 on site $k"
                elseif opi == 2 # so we got an Y operator
                    secondmajorana = 2k+1 # so the 2nd majorana op is of the 2nd type
                    coeff *= -1
                    @debug "second operator is γ2 on site $k"
                elseif opi == 3 # so we got a Z operator
                    firstmajorana = 2k+1    # so both majoranas act on the site
                    secondmajorana = 2k
                    @debug "second operator is γ2 on site $k"
                    @debug "first operator is γ1 on site $k"
                else
                    @debug "nothing on site $k"
                end
            elseif firstmajorana == -1
                if opi == 1
                    firstmajorana = 2k+1
                    @debug "first operator is γ2 on site $k"
                elseif opi == 2
                    firstmajorana = 2k
                    @debug "first operator is γ1 on site $k"
                elseif opi == 3
                    coeff *= -1
                    @debug "nothing on site $k"
                else
                    throw(NonFLOException("P contains terms that are not the product of two Majoranas"))
                end
            elseif opi != 0
                throw(NonFLOException("P contains terms that are not the product of two Majoranas"))
            else
                @debug "nothing on site $k"
            end
            i = i >> 2
        end
        firstmajorana == -1 && throw(NonFLOException("P contains terms that are not the product of two Majoranas"))
        out[firstmajorana+1, secondmajorana+1] = -2 * real(coeff)
        out[secondmajorana+1, firstmajorana+1] =  2 * real(coeff)
    end
    return out
end

# This function is not actually needed for the functionality of the simulator,
# but it is helpful for debugging purposes
"""
    majoranasquares2qubitbasis(H::AbstractMatrix)

Converts an ``2n×2n`` Majorana hamiltonian `H` into the full ``2^n×2^n`` hamiltonian
in the qubit basis.
"""
function majoranasquares2qubitbasis(H::AbstractMatrix)
    nq = size(H, 1) ÷ 2
    terms = [(1im * H[I] / 4) * (majoranaop(nq, I[1]) * majoranaop(nq, I[2]))
             for I in CartesianIndices(H)
             if abs(H[I]) >= √eps(abs(H[I]))]
    yaoblock = sum(terms)
    return mat(yaoblock)
end

"""
    qubit2majoranaevolution(U::AbstractMatrix, locs)

Turns a ``n`` qubit unitary `U` on the ``n`` qubits in `locs` into the corresponding
``SO(2n×2n)`` matrix for the evolution of the Majorana operators.
"""
function qubit2majoranaevolution(U::AbstractMatrix, locs)
    A = 1im * log(U)
    P = qubit2paulibasis(A)
    H = paulibasis2majoranasquares(P, locs)
    W = exp(H)
    return W
end

"""
    kron2majoranaindices(k::KronBlock)

Get the indices of majorana operators from a kronecker product of pauli operators
"""
function kron2majoranaindices(k::KronBlock{2, M, <:NTuple{M, PauliGate}}) where {M}
    locs = first.(k.locs)
    perm = YaoBlocks.TupleTools.sortperm(locs)
    areconsecutive(ntuple(i->locs[perm[i]], M)) || throw(NonFLOException("$k is not acting on consecutive qubits"))
    
    # these are the indices in the majorana hamiltonian corresponding to this
    # kronecker product. swap accumulates the overall sign
    firstindex, secondindex, swap = -1, -1, true 
    for q in perm
        op = k.blocks[q]
        if firstindex == -1
            if op == X
                firstindex = 2locs[q]
            elseif op == Y
                firstindex = 2locs[q] - 1
            elseif op == Z
                firstindex = 2locs[q]
                secondindex = 2locs[q]-1
            elseif op == I2
            else
                throw(NonFLOException("$(k.blocks) acting on $(k.locs) is not FLO"))
            end
        elseif secondindex == -1
            if op == X
                secondindex = 2locs[q] - 1
                # @debug "second operator is γ1 on site $(locs[q])"
            elseif op == Y
                secondindex = 2locs[q]
                swap = !swap
                # @debug "second operator is γ2 on site $(locs[q])"
            elseif op == Z
                swap = !swap
            elseif op == I2
                # @debug "nothing on site $(locs[q])"
            else
                throw(NonFLOException("$(k.blocks) acting on $(k.locs) is not FLO"))
            end
        elseif op != I2
            throw(NonFLOException("$(k.blocks) acting on $(k.locs) is not FLO"))
        end
    end
    firstindex != -1 && secondindex != -1 || throw(NonFLOException("$(k.blocks) acting on $(k.locs) is not FLO"))
    # swap if we picked up a minus sign in total
    return swap ? (secondindex, firstindex) : (firstindex, secondindex)
end

kron2majoranaindices(k::PutBlock{2,1,ZGate}) = (2k.locs[1]-1, 2k.locs[1])

# TODO: Currently all logic is duplicated in `yaoham2majoransquares(, ::Add)`
# and all the other methods to make for fast building of the the sparse 
# Hamiltonian. Is there a better way of first collecting all the entries 
# with coefficients in a dict and create the actual hamiltonian last?

"""
    yaoham2majoranasquares(::Type{T}=Float64, yaoham::AbstracBlock{2})

Convert a hamiltonian written as a YaoBlock into the corresponding 
``2n×2n`` majorana hamiltonian.
"""
function yaoham2majoranasquares(::Type{T}, yaoham::Add{2}) where {T<:Real}
    ham = zeros(T, 2nqubits(yaoham), 2nqubits(yaoham))
    @inbounds for k in yaoham
        if k isa Scale
            fast_add!(ham, _rmul!(yaoham2majoranasquares(T, k.content), k.alpha))
            #ham += k.alpha * yaoham2majoranasquares(T, k.content)
        elseif k isa KronBlock
            i1, i2 = kron2majoranaindices(k)
            ham[i1,i2] += 2
            ham[i2,i1] -= 2
        elseif k isa Add
            fast_add!(ham, yaoham2majoranasquares(T, k))
        elseif k isa PutBlock{2,1,ZGate} 
            i1, i2 = kron2majoranaindices(k)
            ham[i1,i2] += 2
            ham[i2,i1] -= 2
        elseif k isa PutBlock{2,<:Any,<:PauliKronBlock} 
            areconsecutive(k.locs) || throw(NonFLOException("$(k.content) contains terms that are not the product of two Majoranas"))
            i1, i2 = 2 * (minimum(k.locs) - 1) .+ kron2majoranaindices(k.content)
            ham[i1,i2] += 2
            ham[i2,i1] -= 2
        else
            throw(NonFLOException("$k not recognized as a square of Majorana operators"))
        end
    end
    return ham
end

function yaoham2majoranasquares(::Type{T}, yaoham::KronBlock{2}) where {T<:Real}
    i1, i2 = kron2majoranaindices(yaoham)
    return SparseMatrixCOO([i1, i2], [i2, i1], T[2, -2], 2nqubits(yaoham), 2nqubits(yaoham))
end

function yaoham2majoranasquares(::Type{T}, yaoham::PutBlock{2,1,ZGate}) where {T<:Real}
    i1, i2 = 2yaoham.locs[1]-1, 2yaoham.locs[1]
    return SparseMatrixCOO([i1, i2], [i2, i1], T[2, -2], 2nqubits(yaoham), 2nqubits(yaoham))
end

function yaoham2majoranasquares(::Type{T}, yaoham::PutBlock{2,N,<:PauliKronBlock}) where {T<:Real, N}
    areconsecutive(yaoham.locs) || throw(NonFLOException("$(yaoham.content) contains terms that are not the product of two Majoranas"))
    i1, i2 = 2 * (minimum(yaoham.locs) - 1) .+ kron2majoranaindices(yaoham.content)
    return SparseMatrixCOO([i1, i2], [i2, i1], T[2, -2], 2nqubits(yaoham), 2nqubits(yaoham))
end

function yaoham2majoranasquares(::Type{T}, yaoham::Scale) where {T<:Real}
    return yaoham.alpha * yaoham2majoranasquares(T, yaoham.content)
end

yaoham2majoranasquares(yaoham) = yaoham2majoranasquares(Float64, yaoham)

# -------------------------------------
# Utilities to generate random matrices
# -------------------------------------

"""
    random_unit_vector([Float64, ] n, N=n)

Generate a uniformly random vector on the `n`-sphere embedded in ℝ^N and 
return it and the sign of its first entry.
"""
function random_unit_vector(::Type{T}, n, N=n) where {T}
    v = [randn(T, n); zeros(N-n)]
    n = norm(v)
    s = sign(v[1])
    v[1] += s * n
    return v ./ norm(v), s
end

random_unit_vector(n) = random_unit_vector(Float64, n)


"""
    random_orthogonal_matrix([::Type{T}=Float64,] n)

Generate a Haar random matrix in ``O(n)`` with element type `T` 
using the algorithm described in [How to generate random matrices from the classical
compact groups](https://arxiv.org/pdf/math-ph/0609050.pdf)
"""
function random_orthogonal_matrix(::Type{T}, n) where {T}
    out = Matrix{T}(I(n))
    for i in 2:n 
        v, s = random_unit_vector(T, i, n)
        out .*= -s
        out .-= 2v .* (v' * out)
    end
    rand(Bool) && (out[:,1] .*= -1) # randomize the determinant
    return out
end

random_orthogonal_matrix(n) = random_orthogonal_matrix(Float64, n)


# -------------------------------------------
# Utilities for fast sparse matrix operations
# -------------------------------------------
_rmul!(A::SparseMatrixCOO, α::Real) = SparseMatrixCOO(A.is, A.js, rmul!(A.vs, α), A.m, A.n)
_rmul!(A::AbstractMatrix, α::Real) = rmul!(A, α)

"""
    fast_add!(A::AbstractMatrix, B::AbstractMatrix)

Fast implementation of `A .+= B` optimised for sparse `B`.
"""
<<<<<<< HEAD
=======
function fast_add!(A::AbstractMatrix, B::SparseMatrixCSC)
    @assert size(A, 1) == size(B, 1) && size(A, 2) == size(B, 2) "Dimension mismatch"
    for j = 1:size(B, 2)
        for k in SparseArrays.nzrange(B, j)
            @inbounds A[B.rowval[k],j] += B.nzval[k]
        end
    end
    return A
end

>>>>>>> 3757acb5
function fast_add!(A::AbstractMatrix, B::SparseMatrixCOO)
    @assert size(A, 1) == size(B, 1) && size(A, 2) == size(B, 2) "Dimension mismatch"
    for (i, j, v) in zip(B.is, B.js, B.vs)
        @inbounds A[i, j] += v
    end
    return A
end

function fast_add!(A::AbstractMatrix, B::AbstractMatrix)
    return A .+= B
end

"""
    fast_overlap(y::AbstractVecOrMat, A::AbstractMatrix, x::AbstractVecOrMat)

Fast implementation of `tr(y' * A * x)` optimised for sparse `A`.
"""
<<<<<<< HEAD
=======
function fast_overlap(y::AbstractVecOrMat{T1}, A::SparseMatrixCSC{T2}, x::AbstractVecOrMat{T3}) where {T1,T2,T3}
    @assert size(x, 1) == size(A, 2) && size(y, 1) == size(A, 1) && size(x, 2) == size(y, 2) "Dimension mismatch"
    g = zero(promote_type(T1, T2, T3))
    @inbounds for j = 1:size(A, 2)
        for k in SparseArrays.nzrange(A, j)
            i = A.rowval[k]
            for m = 1:size(y, 2)
                g += conj(y[i, m]) * A.nzval[k] * x[j, m]
            end
        end
    end
    return g
end

>>>>>>> 3757acb5
function fast_overlap(y::AbstractVecOrMat{T1}, A::SparseMatrixCOO{T2}, x::AbstractVecOrMat{T3}) where {T1,T2,T3}
    @assert size(x, 1) == size(A, 2) && size(y, 1) == size(A, 1) && size(x, 2) == size(y, 2) "Dimension mismatch"
    g = zero(promote_type(T1, T2, T3))
    @inbounds for (i, j, v) in zip(A.is, A.js, A.vs)
        for m = 1:size(y, 2)
            g += conj(y[i, m]) * v * x[j, m]
        end
    end
    return g
end

function fast_overlap(y::AbstractVecOrMat{T1}, A::AbstractMatrix{T2}, x::AbstractVecOrMat{T3}) where {T1,T2,T3}
    return y ⋅ (A * x)
end<|MERGE_RESOLUTION|>--- conflicted
+++ resolved
@@ -357,19 +357,6 @@
 
 Fast implementation of `A .+= B` optimised for sparse `B`.
 """
-<<<<<<< HEAD
-=======
-function fast_add!(A::AbstractMatrix, B::SparseMatrixCSC)
-    @assert size(A, 1) == size(B, 1) && size(A, 2) == size(B, 2) "Dimension mismatch"
-    for j = 1:size(B, 2)
-        for k in SparseArrays.nzrange(B, j)
-            @inbounds A[B.rowval[k],j] += B.nzval[k]
-        end
-    end
-    return A
-end
-
->>>>>>> 3757acb5
 function fast_add!(A::AbstractMatrix, B::SparseMatrixCOO)
     @assert size(A, 1) == size(B, 1) && size(A, 2) == size(B, 2) "Dimension mismatch"
     for (i, j, v) in zip(B.is, B.js, B.vs)
@@ -387,23 +374,6 @@
 
 Fast implementation of `tr(y' * A * x)` optimised for sparse `A`.
 """
-<<<<<<< HEAD
-=======
-function fast_overlap(y::AbstractVecOrMat{T1}, A::SparseMatrixCSC{T2}, x::AbstractVecOrMat{T3}) where {T1,T2,T3}
-    @assert size(x, 1) == size(A, 2) && size(y, 1) == size(A, 1) && size(x, 2) == size(y, 2) "Dimension mismatch"
-    g = zero(promote_type(T1, T2, T3))
-    @inbounds for j = 1:size(A, 2)
-        for k in SparseArrays.nzrange(A, j)
-            i = A.rowval[k]
-            for m = 1:size(y, 2)
-                g += conj(y[i, m]) * A.nzval[k] * x[j, m]
-            end
-        end
-    end
-    return g
-end
-
->>>>>>> 3757acb5
 function fast_overlap(y::AbstractVecOrMat{T1}, A::SparseMatrixCOO{T2}, x::AbstractVecOrMat{T3}) where {T1,T2,T3}
     @assert size(x, 1) == size(A, 2) && size(y, 1) == size(A, 1) && size(x, 2) == size(y, 2) "Dimension mismatch"
     g = zero(promote_type(T1, T2, T3))
