--- conflicted
+++ resolved
@@ -25,19 +25,12 @@
     return (- expval - offset_expval) / 4
 end
 
-<<<<<<< HEAD
-
-for BT in [:AbstractAdd, :Scale]
-=======
-for BT in [:AbstractAdd, :(KronBlock{2}), :(PutBlock{2,1,ZGate})]
->>>>>>> e7590acd
+for BT in [:AbstractAdd, :Scale, :(KronBlock{2}), :(PutBlock{2,1,ZGate})]
     @eval function Yao.expect(op::$BT, reg::MajoranaReg)
         YaoBlocks._check_size(reg, op)
         majoranaham = yaoham2majoranasquares(eltype(reg), op)
         return majorana_expect(majoranaham, 1:nqubits(reg), reg)
     end
-<<<<<<< HEAD
-=======
 end
 
 Yao.expect(op::Scale, reg::MajoranaReg) = op.alpha * Yao.expect(op.content, reg)
@@ -70,5 +63,4 @@
     reg = FLOYao.zero_state(T, nq)
     reg.state = reg2.state' * reg1.state
     return √bitstring_probability(reg, BitStr{nq}(0))
->>>>>>> e7590acd
 end